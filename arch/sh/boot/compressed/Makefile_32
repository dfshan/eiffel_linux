#
# linux/arch/sh/boot/compressed/Makefile
#
# create a compressed vmlinux image from the original vmlinux
#

targets		:= vmlinux vmlinux.bin vmlinux.bin.gz \
		   head_32.o misc_32.o piggy.o

OBJECTS = $(obj)/head_32.o $(obj)/misc_32.o

ifdef CONFIG_SH_STANDARD_BIOS
OBJECTS += $(obj)/../../kernel/sh_bios.o
endif

#
# IMAGE_OFFSET is the load offset of the compression loader
#
IMAGE_OFFSET	:= $(shell /bin/bash -c 'printf "0x%08x" \
		     $$[$(CONFIG_PAGE_OFFSET)  + \
			$(CONFIG_MEMORY_START) + \
			$(CONFIG_BOOT_LINK_OFFSET)]')

LIBGCC	:= $(shell $(CC) $(KBUILD_CFLAGS) -print-libgcc-file-name)

<<<<<<< HEAD
ifeq ($(CONFIG_FTRACE),y)
=======
ifeq ($(CONFIG_FUNCTION_TRACER),y)
>>>>>>> c07f62e5
ORIG_CFLAGS := $(KBUILD_CFLAGS)
KBUILD_CFLAGS = $(subst -pg, , $(ORIG_CFLAGS))
endif

LDFLAGS_vmlinux := -Ttext $(IMAGE_OFFSET) -e startup -T $(obj)/../../kernel/vmlinux.lds

$(obj)/vmlinux: $(OBJECTS) $(obj)/piggy.o $(LIBGCC) FORCE
	$(call if_changed,ld)
	@:

$(obj)/vmlinux.bin: vmlinux FORCE
	$(call if_changed,objcopy)

$(obj)/vmlinux.bin.gz: $(obj)/vmlinux.bin FORCE
	$(call if_changed,gzip)

OBJCOPYFLAGS += -R .empty_zero_page

$(obj)/piggy.o: $(obj)/piggy.S $(obj)/vmlinux.bin.gz FORCE
	$(call if_changed,as_o_S)<|MERGE_RESOLUTION|>--- conflicted
+++ resolved
@@ -23,11 +23,7 @@
 
 LIBGCC	:= $(shell $(CC) $(KBUILD_CFLAGS) -print-libgcc-file-name)
 
-<<<<<<< HEAD
-ifeq ($(CONFIG_FTRACE),y)
-=======
 ifeq ($(CONFIG_FUNCTION_TRACER),y)
->>>>>>> c07f62e5
 ORIG_CFLAGS := $(KBUILD_CFLAGS)
 KBUILD_CFLAGS = $(subst -pg, , $(ORIG_CFLAGS))
 endif
