menu "CAN Device Drivers"

config CAN_VCAN
	tristate "Virtual Local CAN Interface (vcan)"
	---help---
	  Similar to the network loopback devices, vcan offers a
	  virtual local CAN interface.

	  This driver can also be built as a module.  If so, the module
	  will be called vcan.

config CAN_SLCAN
	tristate "Serial / USB serial CAN Adaptors (slcan)"
<<<<<<< HEAD
=======
	depends on CAN && TTY
>>>>>>> 9e17df37
	---help---
	  CAN driver for several 'low cost' CAN interfaces that are attached
	  via serial lines or via USB-to-serial adapters using the LAWICEL
	  ASCII protocol. The driver implements the tty linediscipline N_SLCAN.

	  As only the sending and receiving of CAN frames is implemented, this
	  driver should work with the (serial/USB) CAN hardware from:
	  www.canusb.com / www.can232.com / www.mictronics.de / www.canhack.de

	  Userspace tools to attach the SLCAN line discipline (slcan_attach,
	  slcand) can be found in the can-utils at the SocketCAN SVN, see
	  http://developer.berlios.de/projects/socketcan for details.

	  The slcan driver supports up to 10 CAN netdevices by default which
	  can be changed by the 'maxdev=xx' module option. This driver can
	  also be built as a module. If so, the module will be called slcan.

config CAN_DEV
	tristate "Platform CAN drivers with Netlink support"
	default y
	---help---
	  Enables the common framework for platform CAN drivers with Netlink
	  support. This is the standard library for CAN drivers.
	  If unsure, say Y.

if CAN_DEV

config CAN_CALC_BITTIMING
	bool "CAN bit-timing calculation"
	default y
	---help---
	  If enabled, CAN bit-timing parameters will be calculated for the
	  bit-rate specified via Netlink argument "bitrate" when the device
	  get started. This works fine for the most common CAN controllers
	  with standard bit-rates but may fail for exotic bit-rates or CAN
	  source clock frequencies. Disabling saves some space, but then the
	  bit-timing parameters must be specified directly using the Netlink
	  arguments "tq", "prop_seg", "phase_seg1", "phase_seg2" and "sjw".
	  If unsure, say Y.

config CAN_LEDS
	bool "Enable LED triggers for Netlink based drivers"
	depends on LEDS_CLASS
	select LEDS_TRIGGERS
	---help---
	  This option adds two LED triggers for packet receive and transmit
	  events on each supported CAN device.

	  Say Y here if you are working on a system with led-class supported
	  LEDs and you want to use them as canbus activity indicators.

config CAN_AT91
	tristate "Atmel AT91 onchip CAN controller"
	depends on ARCH_AT91SAM9263 || ARCH_AT91SAM9X5
	---help---
	  This is a driver for the SoC CAN controller in Atmel's AT91SAM9263
	  and AT91SAM9X5 processors.

config CAN_TI_HECC
	depends on ARCH_OMAP3
	tristate "TI High End CAN Controller"
	---help---
	  Driver for TI HECC (High End CAN Controller) module found on many
	  TI devices. The device specifications are available from www.ti.com

config CAN_MCP251X
	tristate "Microchip MCP251x SPI CAN controllers"
	depends on SPI && HAS_DMA
	---help---
	  Driver for the Microchip MCP251x SPI CAN controllers.

config CAN_BFIN
	depends on BF534 || BF536 || BF537 || BF538 || BF539 || BF54x
	tristate "Analog Devices Blackfin on-chip CAN"
	---help---
	  Driver for the Analog Devices Blackfin on-chip CAN controllers

	  To compile this driver as a module, choose M here: the
	  module will be called bfin_can.

config CAN_JANZ_ICAN3
	tristate "Janz VMOD-ICAN3 Intelligent CAN controller"
	depends on MFD_JANZ_CMODIO
	---help---
	  Driver for Janz VMOD-ICAN3 Intelligent CAN controller module, which
	  connects to a MODULbus carrier board.

	  This driver can also be built as a module. If so, the module will be
	  called janz-ican3.ko.

config HAVE_CAN_FLEXCAN
	bool

config CAN_FLEXCAN
	tristate "Support for Freescale FLEXCAN based chips"
	depends on HAVE_CAN_FLEXCAN
	---help---
	  Say Y here if you want to support for Freescale FlexCAN.

config PCH_CAN
	tristate "Intel EG20T PCH CAN controller"
	depends on PCI
	---help---
	  This driver is for PCH CAN of Topcliff (Intel EG20T PCH) which
	  is an IOH for x86 embedded processor (Intel Atom E6xx series).
	  This driver can access CAN bus.

config CAN_GRCAN
	tristate "Aeroflex Gaisler GRCAN and GRHCAN CAN devices"
	depends on OF
	---help---
	  Say Y here if you want to use Aeroflex Gaisler GRCAN or GRHCAN.
	  Note that the driver supports little endian, even though little
	  endian syntheses of the cores would need some modifications on
	  the hardware level to work.

source "drivers/net/can/mscan/Kconfig"

source "drivers/net/can/sja1000/Kconfig"

source "drivers/net/can/c_can/Kconfig"

source "drivers/net/can/cc770/Kconfig"

source "drivers/net/can/usb/Kconfig"

source "drivers/net/can/softing/Kconfig"

endif

config CAN_DEBUG_DEVICES
	bool "CAN devices debugging messages"
	---help---
	  Say Y here if you want the CAN device drivers to produce a bunch of
	  debug messages to the system log.  Select this if you are having
	  a problem with CAN support and want to see more of what is going
	  on.

endmenu<|MERGE_RESOLUTION|>--- conflicted
+++ resolved
@@ -11,10 +11,7 @@
 
 config CAN_SLCAN
 	tristate "Serial / USB serial CAN Adaptors (slcan)"
-<<<<<<< HEAD
-=======
-	depends on CAN && TTY
->>>>>>> 9e17df37
+	depends on TTY
 	---help---
 	  CAN driver for several 'low cost' CAN interfaces that are attached
 	  via serial lines or via USB-to-serial adapters using the LAWICEL
